<<<<<<< HEAD
# TODO: replace with the public alias when ready
CONTAINER_REGISTRY ?= public.ecr.aws/q0k3o0d8

SRC_CRATES=deployer common codegen cargo-shuttle proto provisioner service
=======
SRC_CRATES=api common codegen cargo-shuttle proto provisioner service
>>>>>>> a788b30a
SRC=$(shell find $(SRC_CRATES) -name "*.rs" -type f -not -path "**/target/*")

COMMIT_SHA ?= $(shell git rev-parse --short HEAD)

BUILDX_CACHE?=/tmp/cache/buildx
ifeq ($(CI),true)
CACHE_FLAGS=--cache-to type=local,dest=$(BUILDX_CACHE),mode=max --cache-from type=local,src=$(BUILDX_CACHE)
endif

ifeq ($(PUSH),true)
BUILDX_OP=--push
else
BUILDX_OP=--load
endif

ifdef PLATFORMS
PLATFORM_FLAGS=--platform $(PLATFORMS)
endif

BUILDX_FLAGS=$(BUILDX_OP) $(PLATFORM_FLAGS) $(CACHE_FLAGS)

TAG?=$(shell git describe --tags)

DOCKER?=docker

DOCKER_COMPOSE=$(shell which docker-compose)
ifeq ($(DOCKER_COMPOSE),)
DOCKER_COMPOSE=$(DOCKER) compose
endif

POSTGRES_PASSWORD?=postgres
MONGO_INITDB_ROOT_USERNAME?=mongodb
MONGO_INITDB_ROOT_PASSWORD?=password

ifeq ($(PROD),true)
DOCKER_COMPOSE_FILES=-f docker-compose.yml
STACK=shuttle-prod
APPS_FQDN=shuttleapp.rs
DB_FQDN=pg.shuttle.rs
CONTAINER_REGISTRY=public.ecr.aws/shuttle
else
DOCKER_COMPOSE_FILES=-f docker-compose.yml -f docker-compose.dev.yml
STACK=shuttle-dev
APPS_FQDN=unstable.shuttleapp.rs
DB_FQDN=pg.unstable.shuttle.rs
CONTAINER_REGISTRY=public.ecr.aws/q0k3o0d8
endif

POSTGRES_EXTRA_PATH?=./extras/postgres
POSTGRES_TAG?=latest

RUST_LOG?=debug

DOCKER_COMPOSE_ENV=BACKEND_TAG=$(TAG) PROVISIONER_TAG=$(TAG) POSTGRES_TAG=latest APPS_FQDN=$(APPS_FQDN) DB_FQDN=$(DB_FQDN) POSTGRES_PASSWORD=$(POSTGRES_PASSWORD) RUST_LOG=$(RUST_LOG) CONTAINER_REGISTRY=$(CONTAINER_REGISTRY) MONGO_INITDB_ROOT_USERNAME=$(MONGO_INITDB_ROOT_USERNAME) MONGO_INITDB_ROOT_PASSWORD=$(MONGO_INITDB_ROOT_PASSWORD)

.PHONY: images clean src up down deploy docker-compose.rendered.yml shuttle-% postgres docker-compose.rendered.yml test

clean:
	rm .shuttle-*
	rm docker-compose.rendered.yml

images: shuttle-provisioner shuttle-api postgres

postgres:
	docker buildx build \
	       --build-arg POSTGRES_TAG=$(POSTGRES_TAG) \
	       --tag $(CONTAINER_REGISTRY)/postgres:$(POSTGRES_TAG) \
	       $(BUILDX_FLAGS) \
	       -f $(POSTGRES_EXTRA_PATH)/Containerfile \
	       $(POSTGRES_EXTRA_PATH)

<<<<<<< HEAD
images: .shuttle-provisioner .shuttle-deployer

deployer: .shuttle-deployer
=======
docker-compose.rendered.yml: docker-compose.yml docker-compose.dev.yml
	$(DOCKER_COMPOSE_ENV) $(DOCKER_COMPOSE) $(DOCKER_COMPOSE_FILES) config > $@

deploy: docker-compose.rendered.yml images
	docker stack deploy -c $< $(STACK)
>>>>>>> a788b30a

test:
	cd e2e; POSTGRES_PASSWORD=$(POSTGRES_PASSWORD) APPS_FQDN=$(APPS_FQDN) cargo test $(CARGO_TEST_FLAGS) -- --nocapture

up: docker-compose.rendered.yml images
	CONTAINER_REGISTRY=$(CONTAINER_REGISTRY) $(DOCKER_COMPOSE) -f $< up -d

down: docker-compose.rendered.yml
	CONTAINER_REGISTRY=$(CONTAINER_REGISTRY) $(DOCKER_COMPOSE) -f $^ down

shuttle-%: ${SRC} Cargo.lock
	docker buildx build \
	       --build-arg crate=shuttle-$(*) \
	       --tag $(CONTAINER_REGISTRY)/$(*):$(COMMIT_SHA) \
	       --tag $(CONTAINER_REGISTRY)/$(*):$(TAG) \
	       --tag $(CONTAINER_REGISTRY)/$(*):latest \
	       $(BUILDX_FLAGS) \
	       -f Containerfile \
	       .<|MERGE_RESOLUTION|>--- conflicted
+++ resolved
@@ -1,11 +1,4 @@
-<<<<<<< HEAD
-# TODO: replace with the public alias when ready
-CONTAINER_REGISTRY ?= public.ecr.aws/q0k3o0d8
-
 SRC_CRATES=deployer common codegen cargo-shuttle proto provisioner service
-=======
-SRC_CRATES=api common codegen cargo-shuttle proto provisioner service
->>>>>>> a788b30a
 SRC=$(shell find $(SRC_CRATES) -name "*.rs" -type f -not -path "**/target/*")
 
 COMMIT_SHA ?= $(shell git rev-parse --short HEAD)
@@ -67,7 +60,7 @@
 	rm .shuttle-*
 	rm docker-compose.rendered.yml
 
-images: shuttle-provisioner shuttle-api postgres
+images: shuttle-provisioner shuttle-deployer postgres
 
 postgres:
 	docker buildx build \
@@ -77,17 +70,11 @@
 	       -f $(POSTGRES_EXTRA_PATH)/Containerfile \
 	       $(POSTGRES_EXTRA_PATH)
 
-<<<<<<< HEAD
-images: .shuttle-provisioner .shuttle-deployer
-
-deployer: .shuttle-deployer
-=======
 docker-compose.rendered.yml: docker-compose.yml docker-compose.dev.yml
 	$(DOCKER_COMPOSE_ENV) $(DOCKER_COMPOSE) $(DOCKER_COMPOSE_FILES) config > $@
 
 deploy: docker-compose.rendered.yml images
 	docker stack deploy -c $< $(STACK)
->>>>>>> a788b30a
 
 test:
 	cd e2e; POSTGRES_PASSWORD=$(POSTGRES_PASSWORD) APPS_FQDN=$(APPS_FQDN) cargo test $(CARGO_TEST_FLAGS) -- --nocapture
