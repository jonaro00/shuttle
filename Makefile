COMMIT_SHA?=$(shell git rev-parse --short HEAD)

ifeq ($(CI),true)
BUILDX_CACHE?=/tmp/cache/buildx
CACHE_FLAGS=--cache-to type=local,dest=$(BUILDX_CACHE),mode=max --cache-from type=local,src=$(BUILDX_CACHE)
endif

ifeq ($(PUSH),true)
BUILDX_OP=--push
else
BUILDX_OP=--load
endif

ifdef PLATFORMS
PLATFORM_FLAGS=--platform $(PLATFORMS)
endif

BUILDX_FLAGS=$(BUILDX_OP) $(PLATFORM_FLAGS) $(CACHE_FLAGS)

# the rust version used by our containers, and as an override for our deployers
# ensuring all user crates are compiled with the same rustc toolchain
RUSTUP_TOOLCHAIN=1.72.0

TAG?=$(shell git describe --tags --abbrev=0)
AUTH_TAG?=$(TAG)
DEPLOYER_TAG?=$(TAG)
GATEWAY_TAG?=$(TAG)
LOGGER_TAG?=$(TAG)
PROVISIONER_TAG?=$(TAG)
RESOURCE_RECORDER_TAG?=$(TAG)
RESOURCE_RECORDER_TAG?=$(TAG)

DOCKER_BUILD?=docker buildx build
ifeq ($(CI),true)
DOCKER_BUILD+= --progress plain
endif

DOCKER_COMPOSE=$(shell which docker-compose)
ifeq ($(DOCKER_COMPOSE),)
DOCKER_COMPOSE=docker compose
endif

DOCKER_SOCK?=/var/run/docker.sock

POSTGRES_PASSWORD?=postgres
MONGO_INITDB_ROOT_USERNAME?=mongodb
MONGO_INITDB_ROOT_PASSWORD?=password


ifeq ($(PROD),true)
DOCKER_COMPOSE_FILES=docker-compose.yml
STACK=shuttle-prod
APPS_FQDN=shuttleapp.rs
DB_FQDN=db.shuttle.rs
CONTAINER_REGISTRY=public.ecr.aws/shuttle
DD_ENV=production
# make sure we only ever go to production with `--tls=enable`
USE_TLS=enable
CARGO_PROFILE=release
RUST_LOG?=shuttle=debug,info
else
DOCKER_COMPOSE_FILES=docker-compose.yml docker-compose.dev.yml
STACK?=shuttle-dev
APPS_FQDN=unstable.shuttleapp.rs
DB_FQDN=db.unstable.shuttle.rs
CONTAINER_REGISTRY=public.ecr.aws/shuttle-dev
DD_ENV=unstable
USE_TLS?=disable
# default for local run
CARGO_PROFILE?=debug
RUST_LOG?=shuttle=debug,info
DEV_SUFFIX=-dev
DEPLOYS_API_KEY?=gateway4deployes
endif

ifeq ($(CI),true)
# default for staging
CARGO_PROFILE=release
endif

POSTGRES_EXTRA_PATH?=./extras/postgres
POSTGRES_TAG?=14

# this should use the same version as our prod RDS database
LOGGER_POSTGRES_TAG?=15
LOGGER_POSTGRES_HOST?=logger-postgres
LOGGER_POSTGRES_PASSWORD?=postgres

PANAMAX_EXTRA_PATH?=./extras/panamax
PANAMAX_TAG?=1.0.12

OTEL_EXTRA_PATH?=./extras/otel
OTEL_TAG?=0.72.0

USE_PANAMAX?=enable
ifeq ($(USE_PANAMAX), enable)
PREPARE_ARGS+=-p
COMPOSE_PROFILES+=panamax
endif

ifeq ($(SHUTTLE_DETACH), disable)
SHUTTLE_DETACH=
else
SHUTTLE_DETACH=--detach
endif

DOCKER_COMPOSE_ENV=\
	STACK=$(STACK)\
	AUTH_TAG=$(AUTH_TAG)\
	DEPLOYER_TAG=$(DEPLOYER_TAG)\
	GATEWAY_TAG=$(GATEWAY_TAG)\
	LOGGER_TAG=$(LOGGER_TAG)\
	PROVISIONER_TAG=$(PROVISIONER_TAG)\
	RESOURCE_RECORDER_TAG=$(RESOURCE_RECORDER_TAG)\
	POSTGRES_TAG=${POSTGRES_TAG}\
	LOGGER_POSTGRES_TAG=${LOGGER_POSTGRES_TAG}\
	LOGGER_POSTGRES_PASSWORD=${LOGGER_POSTGRES_PASSWORD}\
	LOGGER_POSTGRES_HOST=${LOGGER_POSTGRES_HOST}\
	PANAMAX_TAG=${PANAMAX_TAG}\
	OTEL_TAG=${OTEL_TAG}\
	APPS_FQDN=$(APPS_FQDN)\
	DB_FQDN=$(DB_FQDN)\
	POSTGRES_PASSWORD=$(POSTGRES_PASSWORD)\
	RUST_LOG=$(RUST_LOG)\
	DEPLOYS_API_KEY=$(DEPLOYS_API_KEY)\
	CONTAINER_REGISTRY=$(CONTAINER_REGISTRY)\
	MONGO_INITDB_ROOT_USERNAME=$(MONGO_INITDB_ROOT_USERNAME)\
	MONGO_INITDB_ROOT_PASSWORD=$(MONGO_INITDB_ROOT_PASSWORD)\
	DD_ENV=$(DD_ENV)\
	USE_TLS=$(USE_TLS)\
	COMPOSE_PROFILES=$(COMPOSE_PROFILES)\
	DOCKER_SOCK=$(DOCKER_SOCK)

.PHONY: clean images the-shuttle-images shuttle-% postgres panamax otel deploy test docker-compose.rendered.yml up down

clean:
	rm .shuttle-*
	rm docker-compose.rendered.yml

images: the-shuttle-images postgres panamax otel

the-shuttle-images: shuttle-auth shuttle-deployer shuttle-gateway shuttle-logger shuttle-provisioner shuttle-resource-recorder

shuttle-%:
	$(DOCKER_BUILD) \
		--target $(@)$(DEV_SUFFIX) \
		--build-arg folder=$(*) \
		--build-arg crate=$(@) \
		--build-arg prepare_args=$(PREPARE_ARGS) \
		--build-arg PROD=$(PROD) \
		--build-arg RUSTUP_TOOLCHAIN=$(RUSTUP_TOOLCHAIN) \
		--build-arg CARGO_PROFILE=$(CARGO_PROFILE) \
		--tag $(CONTAINER_REGISTRY)/$(*):$(COMMIT_SHA) \
		--tag $(CONTAINER_REGISTRY)/$(*):$(TAG) \
		--tag $(CONTAINER_REGISTRY)/$(*):latest \
		$(BUILDX_FLAGS) \
		-f Containerfile \
		.

postgres:
	$(DOCKER_BUILD) \
		--build-arg POSTGRES_TAG=$(POSTGRES_TAG) \
		--tag $(CONTAINER_REGISTRY)/postgres:$(POSTGRES_TAG) \
		$(BUILDX_FLAGS) \
		-f $(POSTGRES_EXTRA_PATH)/Containerfile \
		$(POSTGRES_EXTRA_PATH)

panamax:
	if [ $(USE_PANAMAX) = "enable" ]; then \
		$(DOCKER_BUILD) \
			--build-arg PANAMAX_TAG=$(PANAMAX_TAG) \
			--tag $(CONTAINER_REGISTRY)/panamax:$(PANAMAX_TAG) \
			$(BUILDX_FLAGS) \
			-f $(PANAMAX_EXTRA_PATH)/Containerfile \
			$(PANAMAX_EXTRA_PATH); \
	fi

otel:
	$(DOCKER_BUILD) \
		--build-arg OTEL_TAG=$(OTEL_TAG) \
		--tag $(CONTAINER_REGISTRY)/otel:$(OTEL_TAG) \
		$(BUILDX_FLAGS) \
		-f $(OTEL_EXTRA_PATH)/Containerfile \
		$(OTEL_EXTRA_PATH)

deploy: docker-compose.yml
	$(DOCKER_COMPOSE_ENV) docker stack deploy -c $< $(STACK)

test:
	cd e2e; POSTGRES_PASSWORD=$(POSTGRES_PASSWORD) APPS_FQDN=$(APPS_FQDN) cargo test $(CARGO_TEST_FLAGS) -- --nocapture

docker-compose.rendered.yml: docker-compose.yml docker-compose.dev.yml
	$(DOCKER_COMPOSE_ENV) $(DOCKER_COMPOSE) -f docker-compose.yml -f docker-compose.dev.yml $(DOCKER_COMPOSE_CONFIG_FLAGS) -p $(STACK) config > $@

# Start the containers locally. This does not start panamax by default,
# to start panamax locally run this command with an override for the profiles:
# `make COMPOSE_PROFILES=panamax up`
up: $(DOCKER_COMPOSE_FILES)
	$(DOCKER_COMPOSE_ENV) \
	$(DOCKER_COMPOSE) \
	$(addprefix -f ,$(DOCKER_COMPOSE_FILES)) \
	-p $(STACK) \
	up \
	$(SHUTTLE_DETACH)

down: $(DOCKER_COMPOSE_FILES)
<<<<<<< HEAD
	$(DOCKER_COMPOSE_ENV) \
	$(DOCKER_COMPOSE) \
	$(addprefix -f ,$(DOCKER_COMPOSE_FILES)) \
	-p $(STACK) \
	down
=======
	$(DOCKER_COMPOSE_ENV) $(DOCKER_COMPOSE) $(addprefix -f ,$(DOCKER_COMPOSE_FILES)) -p $(STACK) down

shuttle-%:
	$(DOCKER_BUILD) \
		--target $(@)$(DEV_SUFFIX) \
		--build-arg folder=$(*) \
		--build-arg crate=$(@) \
		--build-arg prepare_args=$(PREPARE_ARGS) \
		--build-arg PROD=$(PROD) \
		--build-arg RUSTUP_TOOLCHAIN=$(RUSTUP_TOOLCHAIN) \
		--build-arg CARGO_PROFILE=$(CARGO_PROFILE) \
		--tag $(CONTAINER_REGISTRY)/$(*):$(COMMIT_SHA) \
		--tag $(CONTAINER_REGISTRY)/$(*):$(TAG) \
		--tag $(CONTAINER_REGISTRY)/$(*):latest \
		$(BUILDX_FLAGS) \
		-f Containerfile \
		.
>>>>>>> d7b5b6af
<|MERGE_RESOLUTION|>--- conflicted
+++ resolved
@@ -204,14 +204,11 @@
 	$(SHUTTLE_DETACH)
 
 down: $(DOCKER_COMPOSE_FILES)
-<<<<<<< HEAD
 	$(DOCKER_COMPOSE_ENV) \
 	$(DOCKER_COMPOSE) \
 	$(addprefix -f ,$(DOCKER_COMPOSE_FILES)) \
 	-p $(STACK) \
 	down
-=======
-	$(DOCKER_COMPOSE_ENV) $(DOCKER_COMPOSE) $(addprefix -f ,$(DOCKER_COMPOSE_FILES)) -p $(STACK) down
 
 shuttle-%:
 	$(DOCKER_BUILD) \
@@ -227,5 +224,4 @@
 		--tag $(CONTAINER_REGISTRY)/$(*):latest \
 		$(BUILDX_FLAGS) \
 		-f Containerfile \
-		.
->>>>>>> d7b5b6af
+		.